<Project Sdk="Microsoft.NET.Sdk">

  <PropertyGroup Condition=" '$(Configuration)' != 'MySqlData' ">
    <TargetFrameworks>net462;net472;net6.0;net8.0</TargetFrameworks>
    <CheckEolTargetFramework>false</CheckEolTargetFramework>
  </PropertyGroup>

  <PropertyGroup Condition=" '$(Configuration)' == 'MySqlData' ">
    <TargetFrameworks>net8.0</TargetFrameworks>
    <DefineConstants>MYSQL_DATA</DefineConstants>
    <NoWarn>$(NoWarn);MSB3246</NoWarn>
  </PropertyGroup>

  <PropertyGroup>
    <VersionPrefix>0.1.0</VersionPrefix>
    <SignAssembly>true</SignAssembly>
    <PublicSign Condition=" '$(OS)' != 'Windows_NT' ">true</PublicSign>
    <AssemblyOriginatorKeyFile>..\..\MySqlConnector.snk</AssemblyOriginatorKeyFile>
    <TreatWarningsAsErrors>true</TreatWarningsAsErrors>
    <PreserveCompilationContext>true</PreserveCompilationContext>
    <AssemblyName>IntegrationTests</AssemblyName>
    <ServerGarbageCollection>true</ServerGarbageCollection>
    <ConcurrentGarbageCollection>true</ConcurrentGarbageCollection>
    <ThreadPoolMinThreads>64</ThreadPoolMinThreads>
    <LangVersion>11.0</LangVersion>
    <ImplicitUsings>enable</ImplicitUsings>
    <NoWarn>$(NoWarn);xUnit1030</NoWarn>
  </PropertyGroup>

  <ItemGroup>
    <!--testing packages-->
<<<<<<< HEAD
    <PackageReference Include="Microsoft.NET.Test.Sdk" />
    <PackageReference Include="xunit" />
    <PackageReference Include="xunit.runner.visualstudio">
=======
    <PackageReference Include="Microsoft.NET.Test.Sdk" Version="17.7.2" />
    <PackageReference Include="xunit" Version="2.5.3" />
    <PackageReference Include="xunit.runner.visualstudio" Version="2.5.3">
>>>>>>> 351e1701
      <IncludeAssets>runtime; build; native; contentfiles; analyzers; buildtransitive</IncludeAssets>
      <PrivateAssets>all</PrivateAssets>
    </PackageReference>
    <!--app packages-->
    <PackageReference Include="Dapper.StrongName" />
    <PackageReference Include="Microsoft.Extensions.Configuration.Binder" />
    <PackageReference Include="Microsoft.Extensions.Configuration.EnvironmentVariables" />
    <PackageReference Include="Microsoft.Extensions.Configuration.Json" />
    <Using Include="System" />
    <Using Include="System.Data" />
    <Using Include="System.Data.Common" />
    <Using Include="System.Diagnostics" />
    <Using Include="System.Text" />
    <Using Include="Dapper" />
    <Using Include="Xunit" />
  </ItemGroup>

  <ItemGroup Condition=" '$(Configuration)' != 'MySqlData' ">
    <ProjectReference Include="..\..\src\MySqlConnector\MySqlConnector.csproj" />
    <ProjectReference Include="..\..\src\MySqlConnector.Authentication.Ed25519\MySqlConnector.Authentication.Ed25519.csproj" />
    <Using Include="MySqlConnector" />
  </ItemGroup>

  <ItemGroup Condition=" '$(Configuration)' == 'MySqlData' ">
    <PackageReference Include="MySql.Data" />
    <Using Include="MySql.Data.MySqlClient" />
  </ItemGroup>

  <ItemGroup Condition=" '$(TargetFramework)' == 'net462' OR '$(TargetFramework)' == 'net472' ">
    <Reference Include="System" />
    <Reference Include="System.Net.Http" />
    <Reference Include="System.Transactions" />
    <Reference Include="Microsoft.CSharp" />
  </ItemGroup>

  <ItemGroup>
    <None Update="config.json">
      <CopyToOutputDirectory>Always</CopyToOutputDirectory>
    </None>
  </ItemGroup>

</Project><|MERGE_RESOLUTION|>--- conflicted
+++ resolved
@@ -29,15 +29,9 @@
 
   <ItemGroup>
     <!--testing packages-->
-<<<<<<< HEAD
     <PackageReference Include="Microsoft.NET.Test.Sdk" />
     <PackageReference Include="xunit" />
     <PackageReference Include="xunit.runner.visualstudio">
-=======
-    <PackageReference Include="Microsoft.NET.Test.Sdk" Version="17.7.2" />
-    <PackageReference Include="xunit" Version="2.5.3" />
-    <PackageReference Include="xunit.runner.visualstudio" Version="2.5.3">
->>>>>>> 351e1701
       <IncludeAssets>runtime; build; native; contentfiles; analyzers; buildtransitive</IncludeAssets>
       <PrivateAssets>all</PrivateAssets>
     </PackageReference>
