using System;
using System.Buffers;
using System.Buffers.Text;
using System.Diagnostics.CodeAnalysis;
using System.Globalization;
using System.IO;
using System.Net;
using System.Runtime.InteropServices;
using System.Reflection;
using System.Security.Authentication;
using System.Security.Cryptography;
using System.Text;
using System.Threading.Tasks;

namespace MySqlConnector.Utilities;

internal static class Utility
{
	public static void Dispose<T>(ref T? disposable)
		where T : class, IDisposable
	{
		if (disposable is not null)
		{
			disposable.Dispose();
			disposable = null;
		}
	}

	public static string FormatInvariant(this string format, params object?[] args) =>
		string.Format(CultureInfo.InvariantCulture, format, args);

#if !NETCOREAPP2_1_OR_GREATER && !NETSTANDARD2_1_OR_GREATER
	public static string GetString(this Encoding encoding, ReadOnlySpan<byte> span)
	{
		if (span.Length == 0)
			return "";
#if NET45
		return encoding.GetString(span.ToArray());
#else
		unsafe
		{
			fixed (byte* ptr = &MemoryMarshal.GetReference(span))
				return encoding.GetString(ptr, span.Length);
		}
#endif
	}

	public static unsafe int GetByteCount(this Encoding encoding, ReadOnlySpan<char> chars)
	{
		if (chars.Length == 0)
			return 0;

		fixed (char* charsPtr = &MemoryMarshal.GetReference(chars))
		{
			return encoding.GetByteCount(charsPtr, chars.Length);
		}
	}

	public static unsafe int GetBytes(this Encoding encoding, ReadOnlySpan<char> chars, Span<byte> bytes)
	{
		fixed (char* charsPtr = &MemoryMarshal.GetReference(chars))
		fixed (byte* bytesPtr = &MemoryMarshal.GetReference(bytes))
		{
			return encoding.GetBytes(charsPtr, chars.Length, bytesPtr, bytes.Length);
		}
	}
#endif

#if !NETCOREAPP2_1_OR_GREATER && !NETSTANDARD2_1_OR_GREATER
	public static unsafe void Convert(this Encoder encoder, ReadOnlySpan<char> chars, Span<byte> bytes, bool flush, out int charsUsed, out int bytesUsed, out bool completed)
	{
		fixed (char* charsPtr = &MemoryMarshal.GetReference(chars))
		fixed (byte* bytesPtr = &MemoryMarshal.GetReference(bytes))
		{
			// MemoryMarshal.GetNonNullPinnableReference is internal, so fake it by using an invalid but non-null pointer; this
			// prevents Convert from throwing an exception when the output buffer is empty
			encoder.Convert(charsPtr, chars.Length, bytesPtr is null ? (byte*) 1 : bytesPtr, bytes.Length, flush, out charsUsed, out bytesUsed, out completed);
		}
	}

	public static unsafe int GetByteCount(this Encoder encoder, ReadOnlySpan<char> chars, bool flush)
	{
		fixed (char* charsPtr = &MemoryMarshal.GetReference(chars))
		{
			// MemoryMarshal.GetNonNullPinnableReference is internal, so fake it by using an invalid but non-null pointer; this
			// prevents Convert from throwing an exception when the output buffer is empty
			return encoder.GetByteCount(charsPtr, chars.Length, flush);
		}
	}
#endif

	/// <summary>
	/// Loads a RSA key from a PEM string.
	/// </summary>
#if NET5_0_OR_GREATER
	public static void LoadRsaParameters(string key, RSA rsa)
#else
	public static RSAParameters GetRsaParameters(string key)
#endif
	{
		const string beginRsaPrivateKey = "-----BEGIN RSA PRIVATE KEY-----";
		const string endRsaPrivateKey = "-----END RSA PRIVATE KEY-----";
		const string beginPublicKey = "-----BEGIN PUBLIC KEY-----";
		const string endPublicKey = "-----END PUBLIC KEY-----";

		int keyStartIndex;
		string pemFooter;
		bool isPrivate;

		if ((keyStartIndex = key.IndexOf(beginRsaPrivateKey, StringComparison.Ordinal)) > -1)
		{
			keyStartIndex += beginRsaPrivateKey.Length;
			pemFooter = endRsaPrivateKey;
			isPrivate = true;
		}
		else if ((keyStartIndex = key.IndexOf(beginPublicKey, StringComparison.Ordinal)) > -1)
		{
			keyStartIndex += beginPublicKey.Length;
			pemFooter = endPublicKey;
			isPrivate = false;
		}
		else
		{
			throw new FormatException("Unrecognized PEM header: " + key.Substring(0, Math.Min(key.Length, 80)));
		}

		var keyEndIndex = key.IndexOf(pemFooter, keyStartIndex, StringComparison.Ordinal);

		if (keyEndIndex <= -1)
			throw new FormatException($"Missing expected '{pemFooter}' PEM footer: " + key.Substring(Math.Max(key.Length - 80, 0)));

#if NETCOREAPP2_1_OR_GREATER || NETSTANDARD2_1_OR_GREATER
		var keyChars = key.AsSpan().Slice(keyStartIndex, keyEndIndex - keyStartIndex);
		var bufferLength = keyChars.Length / 4 * 3;
		byte[]? buffer = null;
		Span<byte> bufferBytes = bufferLength <= 1024 ? stackalloc byte[bufferLength] : default;
		if (bufferLength > 1024)
		{
			buffer = ArrayPool<byte>.Shared.Rent(bufferLength);
			bufferBytes = buffer.AsSpan();
		}
		try
		{
			if (!System.Convert.TryFromBase64Chars(keyChars, bufferBytes, out var bytesWritten))
				throw new FormatException("The input is not a valid Base-64 string.");
#if NET5_0_OR_GREATER
			if (isPrivate)
				rsa.ImportRSAPrivateKey(bufferBytes.Slice(0, bytesWritten), out var _);
			else
				rsa.ImportSubjectPublicKeyInfo(bufferBytes.Slice(0, bytesWritten), out var _);
#else
			return GetRsaParameters(bufferBytes.Slice(0, bytesWritten), isPrivate);
#endif
		}
		finally
		{
			if (buffer is not null)
				ArrayPool<byte>.Shared.Return(buffer);
		}
#else
		key = key.Substring(keyStartIndex, keyEndIndex - keyStartIndex);
		return GetRsaParameters(System.Convert.FromBase64String(key), isPrivate);
#endif
	}

#if !NET5_0_OR_GREATER
	// Derived from: https://stackoverflow.com/a/32243171/, https://stackoverflow.com/a/26978561/, http://luca.ntop.org/Teaching/Appunti/asn1.html
	private static RSAParameters GetRsaParameters(ReadOnlySpan<byte> data, bool isPrivate)
	{
		// read header (30 81 xx, or 30 82 xx xx)
		if (data[0] != 0x30)
			throw new FormatException("Expected 0x30 but read {0:X2}".FormatInvariant(data[0]));
		data = data.Slice(1);

		if (!TryReadAsnLength(data, out var length, out var bytesConsumed))
			throw new FormatException("Couldn't read key length");
		data = data.Slice(bytesConsumed);

		if (!isPrivate)
		{
			// encoded OID sequence for  PKCS #1 rsaEncryption szOID_RSA_RSA = "1.2.840.113549.1.1.1"
			ReadOnlySpan<byte> rsaOid = new byte[] { 0x30, 0x0D, 0x06, 0x09, 0x2A, 0x86, 0x48, 0x86, 0xF7, 0x0D, 0x01, 0x01, 0x01, 0x05, 0x00 };
			if (!data.Slice(0, rsaOid.Length).SequenceEqual(rsaOid))
				throw new FormatException("Expected RSA OID but read {0}".FormatInvariant(BitConverter.ToString(data.Slice(0, 15).ToArray())));
			data = data.Slice(rsaOid.Length);

			// BIT STRING (0x03) followed by length
			if (data[0] != 0x03)
				throw new FormatException("Expected 0x03 but read {0:X2}".FormatInvariant(data[0]));
			data = data.Slice(1);

			if (!TryReadAsnLength(data, out length, out bytesConsumed))
				throw new FormatException("Couldn't read length");
			data = data.Slice(bytesConsumed);

			// skip NULL byte
			if (data[0] != 0x00)
				throw new FormatException("Expected 0x00 but read {0:X2}".FormatInvariant(data[0]));
			data = data.Slice(1);

			// skip next header (30 81 xx, or 30 82 xx xx)
			if (data[0] != 0x30)
				throw new FormatException("Expected 0x30 but read {0:X2}".FormatInvariant(data[0]));
			data = data.Slice(1);

			if (!TryReadAsnLength(data, out length, out bytesConsumed))
				throw new FormatException("Couldn't read length");
			data = data.Slice(bytesConsumed);
		}
		else
		{
			if (!TryReadAsnInteger(data, out var zero, out bytesConsumed) || zero.Length != 1 || zero[0] != 0)
				throw new FormatException("Couldn't read zero.");
			data = data.Slice(bytesConsumed);
		}

		if (!TryReadAsnInteger(data, out var modulus, out bytesConsumed))
			throw new FormatException("Couldn't read modulus");
		data = data.Slice(bytesConsumed);

		if (!TryReadAsnInteger(data, out var exponent, out bytesConsumed))
			throw new FormatException("Couldn't read exponent");
		data = data.Slice(bytesConsumed);

		if (!isPrivate)
		{
			return new RSAParameters
			{
				Modulus = modulus.ToArray(),
				Exponent = exponent.ToArray(),
			};
		}

		if (!TryReadAsnInteger(data, out var d, out bytesConsumed))
			throw new FormatException("Couldn't read D");
		data = data.Slice(bytesConsumed);

		if (!TryReadAsnInteger(data, out var p, out bytesConsumed))
			throw new FormatException("Couldn't read P");
		data = data.Slice(bytesConsumed);

		if (!TryReadAsnInteger(data, out var q, out bytesConsumed))
			throw new FormatException("Couldn't read Q");
		data = data.Slice(bytesConsumed);

		if (!TryReadAsnInteger(data, out var dp, out bytesConsumed))
			throw new FormatException("Couldn't read DP");
		data = data.Slice(bytesConsumed);

		if (!TryReadAsnInteger(data, out var dq, out bytesConsumed))
			throw new FormatException("Couldn't read DQ");
		data = data.Slice(bytesConsumed);

		if (!TryReadAsnInteger(data, out var iq, out bytesConsumed))
			throw new FormatException("Couldn't read IQ");
		data = data.Slice(bytesConsumed);

		return new RSAParameters
		{
			Modulus = modulus.ToArray(),
			Exponent = exponent.ToArray(),
			D = d.ToArray(),
			P = p.ToArray(),
			Q = q.ToArray(),
			DP = dp.ToArray(),
			DQ = dq.ToArray(),
			InverseQ = iq.ToArray(),
		};
	}
#endif

	/// <summary>
	/// Returns a new <see cref="ArraySegment{T}"/> that starts at index <paramref name="index"/> into <paramref name="arraySegment"/>.
	/// </summary>
	/// <param name="arraySegment">The <see cref="ArraySegment{T}"/> from which to create a slice.</param>
	/// <param name="index">The non-negative, zero-based starting index of the new slice (relative to <see cref="ArraySegment{T}.Offset"/> of <paramref name="arraySegment"/>.</param>
	/// <returns>A new <see cref="ArraySegment{T}"/> starting at the <paramref name="index"/>th element of <paramref name="arraySegment"/> and continuing to the end of <paramref name="arraySegment"/>.</returns>
	public static ArraySegment<T> Slice<T>(this ArraySegment<T> arraySegment, int index) =>
		new ArraySegment<T>(arraySegment.Array!, arraySegment.Offset + index, arraySegment.Count - index);

	/// <summary>
	/// Returns a new <see cref="ArraySegment{T}"/> that starts at index <paramref name="index"/> into <paramref name="arraySegment"/> and has a length of <paramref name="length"/>.
	/// </summary>
	/// <param name="arraySegment">The <see cref="ArraySegment{T}"/> from which to create a slice.</param>
	/// <param name="index">The non-negative, zero-based starting index of the new slice (relative to <see cref="ArraySegment{T}.Offset"/> of <paramref name="arraySegment"/>.</param>
	/// <param name="length">The non-negative length of the new slice.</param>
	/// <returns>A new <see cref="ArraySegment{T}"/> of length <paramref name="length"/>, starting at the <paramref name="index"/>th element of <paramref name="arraySegment"/>.</returns>
	public static ArraySegment<T> Slice<T>(this ArraySegment<T> arraySegment, int index, int length) =>
		new ArraySegment<T>(arraySegment.Array!, arraySegment.Offset + index, length);

	/// <summary>
	/// Returns a new <see cref="T:byte[]"/> that is a slice of <paramref name="input"/> starting at <paramref name="offset"/>.
	/// </summary>
	/// <param name="input">The array to slice.</param>
	/// <param name="offset">The offset at which to slice.</param>
	/// <param name="length">The length of the slice.</param>
	/// <returns>A new <see cref="T:byte[]"/> that is a slice of <paramref name="input"/> from <paramref name="offset"/> to the end.</returns>
	public static byte[] ArraySlice(byte[] input, int offset, int length)
	{
		if (offset == 0 && length == input.Length)
			return input;
		var slice = new byte[length];
		Array.Copy(input, offset, slice, 0, slice.Length);
		return slice;
	}

	/// <summary>
	/// Finds the next index of <paramref name="pattern"/> in <paramref name="data"/>, starting at index <paramref name="offset"/>.
	/// </summary>
	/// <param name="data">The array to search.</param>
	/// <param name="offset">The offset at which to start searching.</param>
	/// <param name="pattern">The pattern to find in <paramref name="data"/>.</param>
	/// <returns>The offset of <paramref name="pattern"/> within <paramref name="data"/>, or <c>-1</c> if <paramref name="pattern"/> was not found.</returns>
	public static int FindNextIndex(ReadOnlySpan<byte> data, int offset, ReadOnlySpan<byte> pattern)
	{
		var limit = data.Length - pattern.Length;
		for (var start = offset; start <= limit; start++)
		{
			var i = 0;
			for (; i < pattern.Length; i++)
			{
				if (data[start + i] != pattern[i])
					break;
			}
			if (i == pattern.Length)
				return start;
		}
		return -1;
	}

	/// <summary>
	/// Resizes <paramref name="resizableArray"/> to hold at least <paramref name="newLength"/> items.
	/// </summary>
	/// <remarks><paramref name="resizableArray"/> may be <c>null</c>, in which case a new <see cref="ResizableArray{T}"/> will be allocated.</remarks>
	public static void Resize<T>([NotNull] ref ResizableArray<T>? resizableArray, int newLength)
		where T : notnull
	{
		resizableArray ??= new();
		resizableArray.DoResize(newLength);
	}

	public static bool TryParseRedirectionHeader(string header, out string host, out int port, out string user)
	{
		host = "";
		port = 0;
		user = "";

		if (!header.StartsWith("Location: mysql://", StringComparison.Ordinal) || header.Length < 22)
			return false;

		bool isCommunityFormat;
		int portIndex;
		if (header[18] == '[')
		{
			// Community protocol:
			// Location: mysql://[redirectedHostName]:redirectedPort/?user=redirectedUser&ttl=%d\n
			isCommunityFormat = true;

			var hostIndex = 19;
			var closeSquareBracketIndex = header.IndexOf(']', hostIndex);
			if (closeSquareBracketIndex == -1)
				return false;

			host = header.Substring(hostIndex, closeSquareBracketIndex - hostIndex);
			if (header.Length <= closeSquareBracketIndex + 2)
				return false;
			if (header[closeSquareBracketIndex + 1] != ':')
				return false;
			portIndex = closeSquareBracketIndex + 2;
		}
		else
		{
			// Azure protocol:
			// Location: mysql://redirectedHostName:redirectedPort/user=redirectedUser&ttl=%d (where ttl is optional)
			isCommunityFormat = false;

			var hostIndex = 18;
			var colonIndex = header.IndexOf(':', hostIndex);
			if (colonIndex == -1)
				return false;

			host = header.Substring(hostIndex, colonIndex - hostIndex);
			portIndex = colonIndex + 1;
		}

		var userIndex = header.IndexOf(isCommunityFormat ? "/?user=" : "/user=", StringComparison.Ordinal);
		if (userIndex == -1)
			return false;

		if (!int.TryParse(header.Substring(portIndex, userIndex - portIndex), out port) || port <= 0)
			return false;

		userIndex += isCommunityFormat ? 7 : 6;
		var ampersandIndex = header.IndexOf('&', userIndex);
		var newlineIndex = header.IndexOf('\n', userIndex);
		var terminatorIndex = ampersandIndex == -1 ? (newlineIndex == -1 ? header.Length : newlineIndex) :
			(newlineIndex == -1 ? ampersandIndex : Math.Min(ampersandIndex, newlineIndex));
		user = header.Substring(userIndex, terminatorIndex - userIndex);
		return user.Length != 0;
	}

	public static TimeSpan ParseTimeSpan(ReadOnlySpan<byte> value)
	{
		var originalValue = value;

		// parse (optional) leading minus sign
		var isNegative = false;
		if (value.Length > 0 && value[0] == 0x2D)
		{
			isNegative = true;
			value = value.Slice(1);
		}

		// parse hours (0-838)
		if (!Utf8Parser.TryParse(value, out int hours, out var bytesConsumed) || hours < 0 || hours > 838)
			goto InvalidTimeSpan;
		if (value.Length == bytesConsumed || value[bytesConsumed] != 58)
			goto InvalidTimeSpan;
		value = value.Slice(bytesConsumed + 1);

		// parse minutes (0-59)
		if (!Utf8Parser.TryParse(value, out int minutes, out bytesConsumed) || bytesConsumed != 2 || minutes < 0 || minutes > 59)
			goto InvalidTimeSpan;
		if (value.Length < 3 || value[2] != 58)
			goto InvalidTimeSpan;
		value = value.Slice(3);

		// parse seconds (0-59)
		if (!Utf8Parser.TryParse(value, out int seconds, out bytesConsumed) || bytesConsumed != 2 || seconds < 0 || seconds > 59)
			goto InvalidTimeSpan;

		int microseconds;
		if (value.Length == 2)
		{
			microseconds = 0;
		}
		else
		{
			if (value[2] != 46)
				goto InvalidTimeSpan;
			value = value.Slice(3);
			if (!Utf8Parser.TryParse(value, out microseconds, out bytesConsumed) || bytesConsumed != value.Length || microseconds < 0 || microseconds > 999_999)
				goto InvalidTimeSpan;
			for (; bytesConsumed < 6; bytesConsumed++)
				microseconds *= 10;
		}

		if (isNegative)
		{
			hours = -hours;
			minutes = -minutes;
			seconds = -seconds;
			microseconds = -microseconds;
		}
		return new TimeSpan(0, hours, minutes, seconds, microseconds / 1000) + TimeSpan.FromTicks(microseconds % 1000 * 10);

		InvalidTimeSpan:
		throw new FormatException("Couldn't interpret '{0}' as a valid TimeSpan".FormatInvariant(Encoding.UTF8.GetString(originalValue)));
	}

#if NET45
	public static Task CompletedTask
	{
		get
		{
			if (s_completedTask is null)
			{
				var tcs = new TaskCompletionSource<object>();
				tcs.SetResult(tcs);
				s_completedTask = tcs.Task;
			}
			return s_completedTask;
		}
	}
	static Task? s_completedTask;

	public static Task TaskFromException(Exception exception) => TaskFromException<object>(exception);
	public static Task<T> TaskFromException<T>(Exception exception)
	{
		var tcs = new TaskCompletionSource<T>();
		tcs.SetException(exception);
		return tcs.Task;
	}

	public static byte[] EmptyByteArray { get; } = new byte[0];
#else
	public static Task CompletedTask => Task.CompletedTask;
	public static Task TaskFromException(Exception exception) => Task.FromException(exception);
	public static Task<T> TaskFromException<T>(Exception exception) => Task.FromException<T>(exception);
	public static byte[] EmptyByteArray { get; } = Array.Empty<byte>();
#endif

#if !NETCOREAPP2_1_OR_GREATER && !NETSTANDARD2_1_OR_GREATER
	public static bool TryComputeHash(this HashAlgorithm hashAlgorithm, ReadOnlySpan<byte> source, Span<byte> destination, out int bytesWritten)
	{
		// assume caller supplies a large-enough buffer so we don't have to bounds-check it
		var output = hashAlgorithm.ComputeHash(source.ToArray());
		output.AsSpan().CopyTo(destination);
		bytesWritten = output.Length;
		return true;
	}
#endif

	public static byte[] TrimZeroByte(byte[] value)
	{
		if (value[value.Length - 1] == 0)
			Array.Resize(ref value, value.Length - 1);
		return value;
	}

	public static ReadOnlySpan<byte> TrimZeroByte(ReadOnlySpan<byte> value) =>
		value[value.Length - 1] == 0 ? value.Slice(0, value.Length - 1) : value;

#if NET45
	public static bool TryGetBuffer(this MemoryStream memoryStream, out ArraySegment<byte> buffer)
	{
		try
		{
			var rawBuffer = memoryStream.GetBuffer();
			buffer = new(rawBuffer, 0, checked((int) memoryStream.Length));
			return true;
		}
		catch (UnauthorizedAccessException)
		{
			buffer = default;
			return false;
		}
	}
#endif

#if !NETCOREAPP2_1_OR_GREATER && !NETSTANDARD2_1_OR_GREATER
	public static int Read(this Stream stream, Memory<byte> buffer)
	{
		MemoryMarshal.TryGetArray<byte>(buffer, out var arraySegment);
		return stream.Read(arraySegment.Array, arraySegment.Offset, arraySegment.Count);
	}

	public static Task<int> ReadAsync(this Stream stream, Memory<byte> buffer)
	{
		MemoryMarshal.TryGetArray<byte>(buffer, out var arraySegment);
		return stream.ReadAsync(arraySegment.Array, arraySegment.Offset, arraySegment.Count);
	}

	public static void Write(this Stream stream, ReadOnlyMemory<byte> data)
	{
		MemoryMarshal.TryGetArray(data, out var arraySegment);
		stream.Write(arraySegment.Array, arraySegment.Offset, arraySegment.Count);
	}

	public static Task WriteAsync(this Stream stream, ReadOnlyMemory<byte> data)
	{
		MemoryMarshal.TryGetArray(data, out var arraySegment);
		return stream.WriteAsync(arraySegment.Array, arraySegment.Offset, arraySegment.Count);
	}
#else
	public static int Read(this Stream stream, Memory<byte> buffer) => stream.Read(buffer.Span);

	public static void Write(this Stream stream, ReadOnlyMemory<byte> data) => stream.Write(data.Span);
#endif

	public static void SwapBytes(byte[] bytes, int offset1, int offset2)
	{
		byte swap = bytes[offset1];
		bytes[offset1] = bytes[offset2];
		bytes[offset2] = swap;
	}

#if NET45 || NET461
	public static bool IsWindows() => Environment.OSVersion.Platform == PlatformID.Win32NT;

	public static void GetOSDetails(out string? os, out string osDescription, out string architecture)
	{
		os = Environment.OSVersion.Platform switch
		{
			PlatformID.Win32NT => "Windows",
			PlatformID.Unix => "Linux",
			PlatformID.MacOSX => "macOS",
			_ => null,
		};
		osDescription = Environment.OSVersion.VersionString;
		architecture = IntPtr.Size == 8 ? "X64" : "X86";
	}
#else
	public static bool IsWindows()
	{
		try
		{
			// OSPlatform.Windows is not supported on AWS Lambda
			return RuntimeInformation.IsOSPlatform(OSPlatform.Windows);
		}
		catch (PlatformNotSupportedException)
		{
			return false;
		}
	}

	public static void GetOSDetails(out string? os, out string osDescription, out string architecture)
	{
		os = RuntimeInformation.IsOSPlatform(OSPlatform.Windows) ? "Windows" :
			RuntimeInformation.IsOSPlatform(OSPlatform.Linux) ? "Linux" :
			RuntimeInformation.IsOSPlatform(OSPlatform.OSX) ? "macOS" : null;
		osDescription = RuntimeInformation.OSDescription;
		architecture = RuntimeInformation.ProcessArchitecture.ToString();
	}
#endif

#if NET45 || NET461
	public static SslProtocols GetDefaultSslProtocols()
	{
		if (!s_defaultSslProtocols.HasValue)
		{
			// Prior to .NET Framework 4.7, SslProtocols.None is not a valid argument to SslStream.AuthenticateAsClientAsync.
			// If the NET461 build is loaded by an application that targets. NET 4.7 (or later), or if app.config has set
			// Switch.System.Net.DontEnableSystemDefaultTlsVersions to false, then SslProtocols.None will work; otherwise,
			// if the application targets .NET 4.6.2 or earlier and hasn't changed the AppContext switch, then it will
			// fail at runtime. We attempt to determine if it will fail by accessing the internal static
			// ServicePointManager.DisableSystemDefaultTlsVersions property, which controls whether SslProtocols.None is
			// an acceptable value.
			bool disableSystemDefaultTlsVersions;
			try
			{
<<<<<<< HEAD
				var property = typeof(ServicePointManager).GetProperty("DisableSystemDefaultTlsVersions", BindingFlags.NonPublic | BindingFlags.Static);
				disableSystemDefaultTlsVersions = property is null || (property.GetValue(null) is bool b && b);
			}
			catch (Exception)
			{
				// couldn't access the property; assume the safer default of 'true'
				disableSystemDefaultTlsVersions = true;
=======
				// Prior to .NET Framework 4.7, SslProtocols.None is not a valid argument to SslStream.AuthenticateAsClientAsync.
				// If the NET461 build is loaded by an application that targets. NET 4.7 (or later), or if app.config has set
				// Switch.System.Net.DontEnableSystemDefaultTlsVersions to false, then SslProtocols.None will work; otherwise,
				// if the application targets .NET 4.6.2 or earlier and hasn't changed the AppContext switch, then it will
				// fail at runtime. We attempt to determine if it will fail by accessing the internal static
				// ServicePointManager.DisableSystemDefaultTlsVersions property, which controls whether SslProtocols.None is
				// an acceptable value.
				bool disableSystemDefaultTlsVersions;
				try
				{
					var property = typeof(ServicePointManager).GetProperty("DisableSystemDefaultTlsVersions", BindingFlags.NonPublic | BindingFlags.Static);
					disableSystemDefaultTlsVersions = property is null || property.GetValue(null) is true;
				}
				catch (Exception)
				{
					// couldn't access the property; assume the safer default of 'true'
					disableSystemDefaultTlsVersions = true;
				}

				s_defaultSslProtocols = disableSystemDefaultTlsVersions ? (SslProtocols.Tls | SslProtocols.Tls11 | SslProtocols.Tls12) : SslProtocols.None;
>>>>>>> 813e309a
			}

			s_defaultSslProtocols = disableSystemDefaultTlsVersions ? (SslProtocols.Tls | SslProtocols.Tls11 | SslProtocols.Tls12) : SslProtocols.None;
		}

		return s_defaultSslProtocols.Value;
	}

	static SslProtocols? s_defaultSslProtocols;
#else
	public static SslProtocols GetDefaultSslProtocols() => SslProtocols.None;
#endif

	// Reads a length encoded according to ASN.1 BER rules.
	private static bool TryReadAsnLength(ReadOnlySpan<byte> data, out int length, out int bytesConsumed)
	{
		var leadByte = data[0];
		if (leadByte < 0x80)
		{
			// Short form. One octet. Bit 8 has value "0" and bits 7-1 give the length.
			length = leadByte;
			bytesConsumed = 1;
			return true;
		}

		// Long form. Two to 127 octets. Bit 8 of first octet has value "1" and bits 7-1 give the number of additional length octets. Second and following octets give the length, base 256, most significant digit first.
		if (leadByte == 0x81)
		{
			length = data[1];
			bytesConsumed = 2;
			return true;
		}

		if (leadByte == 0x82)
		{
			length = data[1] * 256 + data[2];
			bytesConsumed = 3;
			return true;
		}

		// lengths over 2^16 are not currently handled
		length = 0;
		bytesConsumed = 0;
		return false;
	}

	private static bool TryReadAsnInteger(ReadOnlySpan<byte> data, out ReadOnlySpan<byte> number, out int bytesConsumed)
	{
		// integer tag is 2
		if (data[0] != 0x02)
		{
			number = default;
			bytesConsumed = 0;
			return false;
		}
		data = data.Slice(1);

		// tag is followed by the length of the integer
		if (!TryReadAsnLength(data, out var length, out var lengthBytesConsumed))
		{
			number = default;
			bytesConsumed = 0;
			return false;
		}

		// length is followed by the integer bytes, MSB first
		number = data.Slice(lengthBytesConsumed, length);
		bytesConsumed = lengthBytesConsumed + length + 1;

		// trim leading zero bytes
		while (number.Length > 1 && number[0] == 0)
			number = number.Slice(1);

		return true;
	}
}<|MERGE_RESOLUTION|>--- conflicted
+++ resolved
@@ -619,36 +619,13 @@
 			bool disableSystemDefaultTlsVersions;
 			try
 			{
-<<<<<<< HEAD
 				var property = typeof(ServicePointManager).GetProperty("DisableSystemDefaultTlsVersions", BindingFlags.NonPublic | BindingFlags.Static);
-				disableSystemDefaultTlsVersions = property is null || (property.GetValue(null) is bool b && b);
+				disableSystemDefaultTlsVersions = property is null || property.GetValue(null) is true;
 			}
 			catch (Exception)
 			{
 				// couldn't access the property; assume the safer default of 'true'
 				disableSystemDefaultTlsVersions = true;
-=======
-				// Prior to .NET Framework 4.7, SslProtocols.None is not a valid argument to SslStream.AuthenticateAsClientAsync.
-				// If the NET461 build is loaded by an application that targets. NET 4.7 (or later), or if app.config has set
-				// Switch.System.Net.DontEnableSystemDefaultTlsVersions to false, then SslProtocols.None will work; otherwise,
-				// if the application targets .NET 4.6.2 or earlier and hasn't changed the AppContext switch, then it will
-				// fail at runtime. We attempt to determine if it will fail by accessing the internal static
-				// ServicePointManager.DisableSystemDefaultTlsVersions property, which controls whether SslProtocols.None is
-				// an acceptable value.
-				bool disableSystemDefaultTlsVersions;
-				try
-				{
-					var property = typeof(ServicePointManager).GetProperty("DisableSystemDefaultTlsVersions", BindingFlags.NonPublic | BindingFlags.Static);
-					disableSystemDefaultTlsVersions = property is null || property.GetValue(null) is true;
-				}
-				catch (Exception)
-				{
-					// couldn't access the property; assume the safer default of 'true'
-					disableSystemDefaultTlsVersions = true;
-				}
-
-				s_defaultSslProtocols = disableSystemDefaultTlsVersions ? (SslProtocols.Tls | SslProtocols.Tls11 | SslProtocols.Tls12) : SslProtocols.None;
->>>>>>> 813e309a
 			}
 
 			s_defaultSslProtocols = disableSystemDefaultTlsVersions ? (SslProtocols.Tls | SslProtocols.Tls11 | SslProtocols.Tls12) : SslProtocols.None;
