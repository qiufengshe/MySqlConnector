--- conflicted
+++ resolved
@@ -1,10 +1,6 @@
 {
   "sdk": {
-<<<<<<< HEAD
-    "version": "10.0.100-preview.1",
-=======
-    "version": "9.0.200",
->>>>>>> 25be098e
+    "version": "10.0.100-preview.2",
     "rollForward": "latestFeature"
   }
 }